[build-system]
requires = ["setuptools>=42", "wheel"]
build-backend = "setuptools.build_meta"

[project]
name = "open-dataflow"
authors = [
    {name = "Hao Liang", email = "hao.liang@stu.pku.edu.cn"},
    {name = "Xiaochen Ma", email = "xiaochen.ma.cs@gmail.com"},
]
description = "Modern Data Centric AI system for Large Language Models"
readme = {file = "README.md", content-type = "text/markdown"}
requires-python = ">=3.7, <4"
license = {text = "Apache-2.0"}
classifiers = [
    "Development Status :: 3 - Alpha",
    "Intended Audience :: Developers",
    "Intended Audience :: Science/Research",
    "Topic :: Scientific/Engineering :: Artificial Intelligence",
    "License :: Free For Educational Use",
    "Programming Language :: Python :: 3",
    "Programming Language :: Python :: 3.7",
    "Programming Language :: Python :: 3.8",
    "Programming Language :: Python :: 3.9",
    "Programming Language :: Python :: 3.10",
    "Programming Language :: Python :: 3 :: Only",
]
keywords = [
    "AI",
    "artificial intelligence",
]
dynamic = ["version", "dependencies"]

[project.urls]
Github = "https://github.com/Open-DataFlow/DataFlow"
Documentation = "https://open-dataflow.github.io/DataFlow-Doc/"
"Bug Reports" = "https://github.com/Open-DataFlow/DataFlow/issues"

[project.scripts]
dataflow = "dataflow.cli:main"

[tool.setuptools]
include-package-data = true
packages = ["dataflow"]  # 显式指定主包


[tool.setuptools.dynamic]
version = {attr = "dataflow.version.__version__"}
dependencies = {file = "requirements.txt"}


[project.optional-dependencies]
vllm =["vllm>=0.7.0,<=0.9.2", "numpy<2.0.0"]
vllm07 = ["vllm<0.8", "numpy<2.0.0"]
vllm08 = ["vllm<0.9"]
# 要求numpy版本大于1.24小于2.0.0
kbc = ["vllm==0.6.3", "mineru[pipeline]==2.0.6"]
mineru = ["mineru[all]", "numpy>=1.24,<2.0.0", "sglang[all]>=0.4.8"]
myscale = ["clickhouse-driver"]
sglang =["sglang[all]"]
litellm = ["litellm>=1.70.0,<2.0.0"]
agent = [
    "cloudpickle",
    "fastapi",
    "httpx",
    "minio",
    "pandas",
    "psutil",
    "pyfiglet",
    "pyyaml",
    "requests",
    "termcolor",
    "uvicorn",
    "sseclient-py",
]
audio = ['librosa', 'soundfile']
<<<<<<< HEAD

=======
vectorsql = ["sqlite-vec", "sqlite-lembed", "sentence_transformers"]
>>>>>>> c2a2c1dc
llamafactory =[
    "vllm>=0.7.0,<=0.9.2", 
    "mineru[pipeline]",
    "numpy>=1.24,<2.0.0", 
    "llamafactory[torch,metrics]"
]<|MERGE_RESOLUTION|>--- conflicted
+++ resolved
@@ -74,11 +74,7 @@
     "sseclient-py",
 ]
 audio = ['librosa', 'soundfile']
-<<<<<<< HEAD
-
-=======
 vectorsql = ["sqlite-vec", "sqlite-lembed", "sentence_transformers"]
->>>>>>> c2a2c1dc
 llamafactory =[
     "vllm>=0.7.0,<=0.9.2", 
     "mineru[pipeline]",
