--- conflicted
+++ resolved
@@ -292,9 +292,100 @@
             "STRFTIME(format, time-value, modifier, modifier, ...) \nDescription: Returns the date formatted according to the format string specified as the first argument. The format string supports the most common substitutions found in the STRFTIME() function from the standard C library plus two new substitutions, %f and %J. ",
             "TIMEDIFF(time-value, time-value) \nDescription: Returns a string that describes the amount of time that must be added to B in order to reach time A. The format of the TIMEDIFF() result is designed to be human-readable. "
         ]
-
-<<<<<<< HEAD
-class SQLVecGenerationPrompt:
+        
+    def sql_func_template(self, sql_funcs: str) -> str:
+        template = """### SQL Functions
+        You may consider one or more of the following SQL functions while generating the query:
+        {sql_funcs}
+        Important tips:
+        Except for the functions listed above, you may use any other functions as long as they conform to the syntax of the database engine.
+        """
+        return template.format(sql_funcs=sql_funcs)
+      
+    def insert_stmts_template(self, insert_statements: str) -> str:
+        template = '''### INSERT INTO Statements
+        Below are several `INSERT INTO` statements. Use these to help generate predicates (i.e., `WHERE` clauses) in your SQL query:
+        {insert_statements}
+        '''
+        return template.format(insert_statements=insert_statements)
+
+    def sql_synthesis_prompt(self, schema_str: str, sql_function_prompt: str, db_value_prompt: str, complexity: str, criterion: str, db_engine: str, column_count: int) -> str:
+        template = '''**Task Overview**
+        Create an executable SQL query based on the provided information.
+
+        **Database Schema**
+        {schema_str}
+
+        {sql_function_prompt}
+
+        {db_value_prompt}
+
+        **SQL Query Complexity**
+        Ensure the SQL query matches the {complexity} level, defined as follows:
+        {criterion}
+
+        **Output Format Requirements**
+        Enclose the SQL query in a code block:
+        ```sql
+        -- Your SQL query here
+        ```
+
+        **SQL Query Requirements**
+        1. Use the syntax specific to the {db_engine} database engine.
+        2. Incorporate advanced functions if appropriate, but they are not mandatory.
+        3. Address real-world data analysis needs. Avoid trivial or nonsensical queries.
+        4. (Very important) Ensure the final SQL query selects {column_count} columns.
+
+        **Answer**
+        Let's proceed step by step.
+        '''
+        return template.format(
+            schema_str=schema_str,
+            sql_function_prompt=sql_function_prompt.strip(),
+            db_value_prompt=db_value_prompt.strip(),
+            complexity=complexity,
+            criterion=criterion.strip(),
+            db_engine=db_engine,
+            column_count=column_count
+        )
+
+    def build_prompt(self, insert_statements: List[str], create_statements: List[str], db_engine: str) -> tuple[str, str]:
+        random.seed(42)
+        complexity = random.sample(["Simple", "Moderate", "Complex", "Highly Complex"], 1)[0]
+
+        if len(insert_statements) == 0:
+            db_value_prompt = ""
+        else:
+            if len(insert_statements) > 4:
+                insert_statements = random.sample(insert_statements, 4)
+            db_value_prompt = self.insert_stmts_template(
+                insert_statements="\n\n".join(insert_statements)
+            )
+
+        function_num = random.randint(0, 2)
+        if function_num == 0:
+            sql_function_prompt = "### SQL Functions\nYou can use any function supported by the database engine."
+        else:
+            sql_funcs = ""
+            sampled_functions = random.sample(self.functions, min(function_num, len(self.functions)))
+            for idx, func in enumerate(sampled_functions):
+                sql_funcs += f"Function {idx + 1}:\n{func.strip()}\n"
+            sql_function_prompt = self.sql_func_template(sql_funcs=sql_funcs)
+
+        column_count = np.random.geometric(0.6, 1)[0]
+        prompt = self.sql_synthesis_prompt(
+            schema_str="\n\n".join(create_statements),
+            sql_function_prompt=sql_function_prompt.strip(),
+            db_value_prompt=db_value_prompt.strip(),
+            complexity=complexity,
+            criterion=self.complexity2criterion[complexity].strip(),
+            db_engine=db_engine,
+            column_count=column_count
+        )
+        return prompt, complexity
+
+      
+class VectorSQLGenerationPrompt:
     """
     A class to generate prompts for SQL and SQL-vec query synthesis.
 
@@ -479,9 +570,9 @@
         Returns:
             str: A formatted string containing the SQL functions.
         """
-=======
+
     def sql_func_template(self, sql_funcs: str) -> str:
->>>>>>> 25d1b62d
+
         template = """### SQL Functions
         You may consider one or more of the following SQL functions while generating the query:
         {sql_funcs}
@@ -489,7 +580,6 @@
         Except for the functions listed above, you may use any other functions as long as they conform to the syntax of the database engine.
         """
         return template.format(sql_funcs=sql_funcs)
-<<<<<<< HEAD
 
     def insert_stmts_template(self, insert_statements):
         """
@@ -789,91 +879,6 @@
         ]
         return funcs
 
-=======
->>>>>>> 25d1b62d
-
-    def insert_stmts_template(self, insert_statements: str) -> str:
-        template = '''### INSERT INTO Statements
-        Below are several `INSERT INTO` statements. Use these to help generate predicates (i.e., `WHERE` clauses) in your SQL query:
-        {insert_statements}
-        '''
-        return template.format(insert_statements=insert_statements)
-
-    def sql_synthesis_prompt(self, schema_str: str, sql_function_prompt: str, db_value_prompt: str, complexity: str, criterion: str, db_engine: str, column_count: int) -> str:
-        template = '''**Task Overview**
-        Create an executable SQL query based on the provided information.
-
-        **Database Schema**
-        {schema_str}
-
-        {sql_function_prompt}
-
-        {db_value_prompt}
-
-        **SQL Query Complexity**
-        Ensure the SQL query matches the {complexity} level, defined as follows:
-        {criterion}
-
-        **Output Format Requirements**
-        Enclose the SQL query in a code block:
-        ```sql
-        -- Your SQL query here
-        ```
-
-        **SQL Query Requirements**
-        1. Use the syntax specific to the {db_engine} database engine.
-        2. Incorporate advanced functions if appropriate, but they are not mandatory.
-        3. Address real-world data analysis needs. Avoid trivial or nonsensical queries.
-        4. (Very important) Ensure the final SQL query selects {column_count} columns.
-
-        **Answer**
-        Let's proceed step by step.
-        '''
-        return template.format(
-            schema_str=schema_str,
-            sql_function_prompt=sql_function_prompt.strip(),
-            db_value_prompt=db_value_prompt.strip(),
-            complexity=complexity,
-            criterion=criterion.strip(),
-            db_engine=db_engine,
-            column_count=column_count
-        )
-
-    def build_prompt(self, insert_statements: List[str], create_statements: List[str], db_engine: str) -> tuple[str, str]:
-        random.seed(42)
-        complexity = random.sample(["Simple", "Moderate", "Complex", "Highly Complex"], 1)[0]
-
-        if len(insert_statements) == 0:
-            db_value_prompt = ""
-        else:
-            if len(insert_statements) > 4:
-                insert_statements = random.sample(insert_statements, 4)
-            db_value_prompt = self.insert_stmts_template(
-                insert_statements="\n\n".join(insert_statements)
-            )
-
-        function_num = random.randint(0, 2)
-        if function_num == 0:
-            sql_function_prompt = "### SQL Functions\nYou can use any function supported by the database engine."
-        else:
-            sql_funcs = ""
-            sampled_functions = random.sample(self.functions, min(function_num, len(self.functions)))
-            for idx, func in enumerate(sampled_functions):
-                sql_funcs += f"Function {idx + 1}:\n{func.strip()}\n"
-            sql_function_prompt = self.sql_func_template(sql_funcs=sql_funcs)
-
-        column_count = np.random.geometric(0.6, 1)[0]
-        prompt = self.sql_synthesis_prompt(
-            schema_str="\n\n".join(create_statements),
-            sql_function_prompt=sql_function_prompt.strip(),
-            db_value_prompt=db_value_prompt.strip(),
-            complexity=complexity,
-            criterion=self.complexity2criterion[complexity].strip(),
-            db_engine=db_engine,
-            column_count=column_count
-        )
-        return prompt, complexity
-
 class Text2SQLQuestionGeneratorPrompt:
     def __init__(self):
         pass
