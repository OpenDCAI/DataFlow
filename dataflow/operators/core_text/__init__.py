--- conflicted
+++ resolved
@@ -3,10 +3,6 @@
 if TYPE_CHECKING:
     from .generate.prompted_generator import PromptedGenerator
     from .generate.prompt_templated_generator import PromptTemplatedGenerator
-<<<<<<< HEAD
-    from .generate.paired_prompted_generator import PairedPromptedGenerator
-=======
->>>>>>> 7f37da23
     from .generate.random_domain_knowledge_row_generator import RandomDomainKnowledgeRowGenerator   
     from .generate.text2qa_generator import Text2QAGenerator
     from .generate.text2multihopqa_generator import Text2MultiHopQAGenerator
