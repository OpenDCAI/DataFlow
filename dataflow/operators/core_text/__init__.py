--- conflicted
+++ resolved
@@ -3,16 +3,12 @@
 if TYPE_CHECKING:
     from .generate.prompted_generator import PromptedGenerator
     from .generate.paired_prompted_generator import PairedPromptedGenerator
-<<<<<<< HEAD
-    from .generate.random_domain_knowledge_row_generator import RandomDomainKnowledgeRowGenerator
-=======
     from .generate.random_domain_knowledge_row_generator import RandomDomainKnowledgeRowGenerator   
     from .generate.text2qa_generator import Text2QAGenerator
     from .generate.text2multihopqa_generator import Text2MultiHopQAGenerator
     from .generate.embedding_generator import EmbeddingGenerator
     from .eval.bench_dataset_evaluator import BenchDatasetEvaluator
     from .eval.text2qa_sample_evaluator import Text2QASampleEvaluator
->>>>>>> 37269bf3
     from .eval.prompted_eval import PromptedEvaluator
     from .filter.prompted_filter import PromptedFilter
     from .filter.kcentergreedy_filter import KCenterGreedyFilter    
