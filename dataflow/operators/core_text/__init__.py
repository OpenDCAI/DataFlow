from typing import TYPE_CHECKING

if TYPE_CHECKING:
    from .generate.prompted_generator import PromptedGenerator
    from .generate.paired_prompted_generator import PairedPromptedGenerator
    from .generate.random_domain_knowledge_row_generator import RandomDomainKnowledgeRowGenerator
<<<<<<< HEAD
    
    from .eval.prompted_eval import PromptedEvaluator
    from .eval.bench_dataset_evaluator import BenchDatasetEvaluator
    
=======
    from .generate.doc2prompt_generator import Doc2PromptGenerator
    from .generate.doc2qa_generator import Doc2QAGenerator
    from .eval.doc2qa_sample_evaluator import Doc2QASampleEvaluator
    from .eval.prompted_eval import PromptedEvaluator
    from .eval.bench_dataset_evaluator import BenchDatasetEvaluator
    from .filter.prompted_filter import PromptedFilter
    from .filter.kcentergreedy_filter import KCenterGreedyFilter
>>>>>>> 75eac623
    from .refine.prompted_refiner import PromptedRefiner
    
    from .filter.prompted_filter import PromptedFilter
    from .filter.general_filter import GeneralFilter
else:
    import sys
    from dataflow.utils.registry import LazyLoader, generate_import_structure_from_type_checking

    cur_path = "dataflow/operators/core_text/"

    _import_structure = generate_import_structure_from_type_checking(__file__, cur_path)
    sys.modules[__name__] = LazyLoader(__name__, "dataflow/operators/core_text/", _import_structure)<|MERGE_RESOLUTION|>--- conflicted
+++ resolved
@@ -3,25 +3,16 @@
 if TYPE_CHECKING:
     from .generate.prompted_generator import PromptedGenerator
     from .generate.paired_prompted_generator import PairedPromptedGenerator
-    from .generate.random_domain_knowledge_row_generator import RandomDomainKnowledgeRowGenerator
-<<<<<<< HEAD
-    
-    from .eval.prompted_eval import PromptedEvaluator
-    from .eval.bench_dataset_evaluator import BenchDatasetEvaluator
-    
-=======
+    from .generate.random_domain_knowledge_row_generator import RandomDomainKnowledgeRowGenerator   
     from .generate.doc2prompt_generator import Doc2PromptGenerator
     from .generate.doc2qa_generator import Doc2QAGenerator
+    from .eval.bench_dataset_evaluator import BenchDatasetEvaluator
     from .eval.doc2qa_sample_evaluator import Doc2QASampleEvaluator
     from .eval.prompted_eval import PromptedEvaluator
-    from .eval.bench_dataset_evaluator import BenchDatasetEvaluator
     from .filter.prompted_filter import PromptedFilter
-    from .filter.kcentergreedy_filter import KCenterGreedyFilter
->>>>>>> 75eac623
+    from .filter.kcentergreedy_filter import KCenterGreedyFilter    
+    from .filter.general_filter import GeneralFilter
     from .refine.prompted_refiner import PromptedRefiner
-    
-    from .filter.prompted_filter import PromptedFilter
-    from .filter.general_filter import GeneralFilter
 else:
     import sys
     from dataflow.utils.registry import LazyLoader, generate_import_structure_from_type_checking
