--- conflicted
+++ resolved
@@ -12,15 +12,12 @@
 from tqdm import tqdm
 import re
 
-<<<<<<< HEAD
-@OPERATOR_REGISTRY.register()
-=======
 from dataflow.core.prompt import prompt_restrict 
+
 @prompt_restrict(
     Text2MultiHopQAGeneratorPrompt           
 )
-
->>>>>>> 05a73ec5
+@OPERATOR_REGISTRY.register()
 class KBCMultiHopQAGeneratorBatch(OperatorABC):
     r"""A processor for generating multi-hop question-answer pairs from user
     data.
