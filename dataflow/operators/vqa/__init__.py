--- conflicted
+++ resolved
@@ -1,23 +1,13 @@
 from typing import TYPE_CHECKING
 
 if TYPE_CHECKING:
-<<<<<<< HEAD
-    from .generate.vqa_extract_pdf2img import VQAExtractPdf2Img
+    # from .generate.vqa_extract_pdf2img import VQAExtractPdf2Img
     from .generate.vqa_extract_doclayout import VQAExtractDocLayoutMinerU
-    from .generate.vqa_extract_pic_extractor import VQAExtractPicExtractor
-    from .generate.vqa_extract_qapair_extractor import VQAExtractQAPairExtractor
-    from .generate.vqa_extract_tag2img import VQAExtractTag2Img
-    from .generate.vqa_img_helper import VQAClipHeader, VQAConcatenateImages
-    from .generate.qa_extract import QAExtractor
-=======
-    pass
-    # from .generate.vqa_extract_pdf2img import VQAExtractPdf2Img
-    # from .generate.vqa_extract_doclayout import VQAExtractDocLayoutMinerU
     # from .generate.vqa_extract_pic_extractor import VQAExtractPicExtractor
     # from .generate.vqa_extract_qapair_extractor import VQAExtractQAPairExtractor
     # from .generate.vqa_extract_tag2img import VQAExtractTag2Img
     # from .generate.vqa_img_helper import VQAClipHeader, VQAConcatenateImages
->>>>>>> 8d333be1
+    from .generate.qa_extract import QAExtractor
 
 
 else:
