--- conflicted
+++ resolved
@@ -67,14 +67,9 @@
         missing_columns = [col for col in required_columns if col not in dataframe.columns]
         if missing_columns:
             raise ValueError(f"Missing required columns: {missing_columns}")
-<<<<<<< HEAD
-
+    
     @staticmethod
     def parse_response(response):
-=======
-    
-    def parse_response(self, response):
->>>>>>> d9e97ec3
         pattern = r"```sql\s*(.*?)\s*```"
 
         sql_blocks = re.findall(pattern, response, re.DOTALL)
