#!/usr/bin/env python3
# dataflow/cli.py
# ===============================================================
# DataFlow 命令行入口
#   dataflow -v                         查看版本并检查更新
#   dataflow init [...]                初始化脚本/配置
#   dataflow env                       查看环境
#   dataflow webui operators [opts]    启动算子/管线 UI
#   dataflow webui agent     [opts]    启动 DataFlow-Agent UI（已整合后端）
# ===============================================================

import os, argparse, requests, sys
from colorama import init as color_init, Fore, Style

from dataflow.cli_funcs import cli_env, cli_init       # 项目已有工具
from dataflow.version import __version__               # 版本号

color_init(autoreset=True)
PYPI_API_URL = "https://pypi.org/pypi/open-dataflow/json"


# ---------------- 版本检查 ----------------
def version_and_check_for_updates() -> None:
    width = os.get_terminal_size().columns
    print(Fore.BLUE + "=" * width + Style.RESET_ALL)
    print(f"open-dataflow codebase version: {__version__}")

    try:
        r = requests.get(PYPI_API_URL, timeout=5)
        r.raise_for_status()
        remote = r.json()["info"]["version"]
        print("\tChecking for updates...")
        print(f"\tLocal version : {__version__}")
        print(f"\tPyPI  version : {remote}")
        if remote != __version__:
            print(Fore.YELLOW + f"New version available: {remote}."
                  "  Run 'pip install -U open-dataflow' to upgrade."
                  + Style.RESET_ALL)
        else:
            print(Fore.GREEN + f"You are using the latest version: {__version__}" + Style.RESET_ALL)
    except requests.exceptions.RequestException as e:
        print(Fore.RED + "Failed to query PyPI – check your network." + Style.RESET_ALL)
        print("Error:", e)
    print(Fore.BLUE + "=" * width + Style.RESET_ALL)


# ---------------- CLI 主函数 ----------------
def build_arg_parser() -> argparse.ArgumentParser:
    parser = argparse.ArgumentParser(
        prog="dataflow",
        description=f"DataFlow Command-Line Interface  (v{__version__})",
    )
    parser.add_argument("-v", "--version", action="store_true", help="Show version and exit")

    # ============ 顶层子命令 ============ #
    top = parser.add_subparsers(dest="command", required=False)

    # --- init ---
    p_init = top.add_parser("init", help="Initialize scripts/configs in current dir")
    p_init_sub = p_init.add_subparsers(dest="subcommand", required=False)
    p_init_sub.add_parser("all",       help="Init all components").set_defaults(subcommand="all")
    p_init_sub.add_parser("reasoning", help="Init reasoning components").set_defaults(subcommand="reasoning")

    # --- env ---
    top.add_parser("env", help="Show environment information")

    # --- webui ---
    p_webui = top.add_parser("webui", help="Launch Gradio WebUI")
<<<<<<< HEAD
    p_webui.add_argument("-H", "--host", default="0.0.0.0", help="Bind host (default 0.0.0.0)")
=======
    p_webui.add_argument("-H", "--host", default="127.0.0.1", help="Bind host (default 127.0.0.1)")
>>>>>>> 19eb6a72
    p_webui.add_argument("-P", "--port", type=int, default=7862, help="Port (default 7862)")
    p_webui.add_argument("--show-error", action="store_true", help="Show Gradio error tracebacks")

    #    webui 二级子命令：operators / agent
    w_sub = p_webui.add_subparsers(dest="ui_mode", required=False)
    w_sub.add_parser("operators", help="Launch operator / pipeline UI")
    w_sub.add_parser("agent",     help="Launch DataFlow-Agent UI (backend included)")
<<<<<<< HEAD
=======
    w_sub.add_parser("pdf",   help="Launch PDF Knowledge Base Cleaning UI")
>>>>>>> 19eb6a72

    return parser


def main() -> None:
    parser = build_arg_parser()
    args = parser.parse_args()

    # ---------- 顶层逻辑分发 ----------
    if args.version:
        version_and_check_for_updates()
        return

    if args.command == "init":
        cli_init(subcommand=args.subcommand or "base")

    elif args.command == "env":
        cli_env()

    elif args.command == "webui":
        # 默认使用 operators
        mode = args.ui_mode or "operators"
        if mode == "operators":
<<<<<<< HEAD
            from dataflow.webui import demo
=======
            from dataflow.webui.operator_pipeline import demo
>>>>>>> 19eb6a72
            demo.launch(
                server_name=args.host,
                server_port=args.port,
                show_error=args.show_error,
            )
        elif mode == "agent":
            from dataflow.agent.webui import app  
            import uvicorn
            uvicorn.run(app, host=args.host, port=args.port, log_level="info")
<<<<<<< HEAD
=======
        elif mode == "pdf":
            from dataflow.webui import kbclean_webui
            kbclean_webui.create_ui().launch()
>>>>>>> 19eb6a72
        else:
            parser.error(f"Unknown ui_mode {mode!r}")
if __name__ == "__main__":
    main()<|MERGE_RESOLUTION|>--- conflicted
+++ resolved
@@ -66,11 +66,7 @@
 
     # --- webui ---
     p_webui = top.add_parser("webui", help="Launch Gradio WebUI")
-<<<<<<< HEAD
-    p_webui.add_argument("-H", "--host", default="0.0.0.0", help="Bind host (default 0.0.0.0)")
-=======
     p_webui.add_argument("-H", "--host", default="127.0.0.1", help="Bind host (default 127.0.0.1)")
->>>>>>> 19eb6a72
     p_webui.add_argument("-P", "--port", type=int, default=7862, help="Port (default 7862)")
     p_webui.add_argument("--show-error", action="store_true", help="Show Gradio error tracebacks")
 
@@ -78,10 +74,7 @@
     w_sub = p_webui.add_subparsers(dest="ui_mode", required=False)
     w_sub.add_parser("operators", help="Launch operator / pipeline UI")
     w_sub.add_parser("agent",     help="Launch DataFlow-Agent UI (backend included)")
-<<<<<<< HEAD
-=======
     w_sub.add_parser("pdf",   help="Launch PDF Knowledge Base Cleaning UI")
->>>>>>> 19eb6a72
 
     return parser
 
@@ -105,11 +98,7 @@
         # 默认使用 operators
         mode = args.ui_mode or "operators"
         if mode == "operators":
-<<<<<<< HEAD
-            from dataflow.webui import demo
-=======
             from dataflow.webui.operator_pipeline import demo
->>>>>>> 19eb6a72
             demo.launch(
                 server_name=args.host,
                 server_port=args.port,
@@ -119,12 +108,9 @@
             from dataflow.agent.webui import app  
             import uvicorn
             uvicorn.run(app, host=args.host, port=args.port, log_level="info")
-<<<<<<< HEAD
-=======
         elif mode == "pdf":
             from dataflow.webui import kbclean_webui
             kbclean_webui.create_ui().launch()
->>>>>>> 19eb6a72
         else:
             parser.error(f"Unknown ui_mode {mode!r}")
 if __name__ == "__main__":
