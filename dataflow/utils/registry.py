import importlib
import importlib.util
import sys
import types
import os
from dataflow.logger import get_logger
from pathlib import Path

from rich.console import Console
from rich.table import Table

import ast
from pathlib import Path

def generate_import_structure_from_type_checking(source_file: str, base_path: str) -> dict:
    source = Path(source_file).read_text(encoding="utf-8")
    tree = ast.parse(source)

    import_structure = {}

    for node in ast.walk(tree):
        if isinstance(node, ast.If) and getattr(node.test, 'id', '') == 'TYPE_CHECKING':
            for subnode in node.body:
                if isinstance(subnode, ast.ImportFrom):
                    module_rel = subnode.module.replace(".", "/")
                    for alias in subnode.names:
                        name = alias.name
                        module_file = str(Path(base_path) / f"{module_rel}.py")
                        import_structure[name] = (module_file, name)

    return import_structure


class Registry():
    """
    The registry that provides name -> object mapping, to support third-party
    users' custom modules.

    To create a registry (e.g. a backbone registry):

    .. code-block:: python

        BACKBONE_REGISTRY = Registry('BACKBONE')

    To register an object:

    .. code-block:: python

        @BACKBONE_REGISTRY.register()
        class MyBackbone():
            ...

    Or:

    .. code-block:: python

        BACKBONE_REGISTRY.register(MyBackbone)
    """

    def __init__(self, name, sub_modules: list[str] = []):
        """
        Args:
            name (str): the name of this registry
        """
        self._name = name
        self._obj_map = {}
        if len(sub_modules) > 0:
            self.loader_map = dict(zip(sub_modules, [None] * len(sub_modules)))
        
    def _init_loaders(self):
        for module_name in self.loader_map.keys():
            module_path = f"dataflow.{self._name}.{module_name}"
            self.loader_map[module_name] = importlib.import_module(module_path)

    def _do_register(self, name, obj):
        if name not in self._obj_map:
            self._obj_map[name] = obj

    def register(self, obj=None):
        """
        Register the given object under the the name `obj.__name__`.
        Can be used as either a decorator or not.
        See docstring of this class for usage.
        """
        if obj is None:
            # used as a decorator
            def deco(func_or_class):
                name = func_or_class.__name__
                self._do_register(name, func_or_class)
                return func_or_class

            return deco

        # used as a function call
        name = obj.__name__
        self._do_register(name, obj)

    def get(self, name):
        ret = self._obj_map.get(name)
        logger = get_logger()
        if ret is None:
            if None in self.loader_map.values():
                self._init_loaders()
            for module_lib in self.loader_map.values():
                # module_path = "dataflow.operators." + x
                try:
                    # module_lib = importlib.import_module(module_path)
                    clss = getattr(module_lib, name)
                    self._obj_map[name] = clss
                    return clss
                except AttributeError as e:
                    logger.debug(f"{str(e)}")
                    continue
                except Exception as e:
                    raise e
            logger.error(f"No object named '{name}' found in '{self._name}' registry!")
            raise KeyError(f"No object named '{name}' found in '{self._name}' registry!")

        if ret is None:
            logger.error(f"No object named '{name}' found in '{self._name}' registry!")
        assert ret is not None, f"No object named '{name}' found in '{self._name}' registry!"
        
        return ret

    def __contains__(self, name):
        return name in self._obj_map

    def __iter__(self):
        return iter(self._obj_map.items())

    def keys(self):
        return self._obj_map.keys()

    def __repr__(self):
        table = Table(title=f'Registry of {self._name}')
        table.add_column('Names', justify='left', style='cyan')
        table.add_column('Objects', justify='left', style='green')

        for name, obj in sorted(self._obj_map.items()):
            table.add_row(name, str(obj))

        console = Console()
        with console.capture() as capture:
            console.print(table, end='')

        return capture.get()

    def _get_all(self):
        if None in self.loader_map.values():
            self._init_loaders()
        for loader in self.loader_map.values():
            loader._import_all()

    def get_obj_map(self):
        """
        Get the object map of the registry.
        """
        return self._obj_map
    
    def get_type_of_operator(self):
        """
        Classify the operator type by its path of registration.
        This is used to classify operators into different categories.
        :return: A dictionary with operator type as keys and their name as values.
        """
        # eval operators
        eval_operators = []
        filter_operators = []
        generate_operators = []
        refine_operators = []
        conversations_operators = []
        db_operators = []

        for name, obj in self._obj_map.items():
            if 'eval' in obj.__module__:
                eval_operators.append(name)
            elif 'filter' in obj.__module__:
                filter_operators.append(name)
            elif 'generate' in obj.__module__:
                generate_operators.append(name)
            elif 'refine' in obj.__module__:
                refine_operators.append(name)
            elif 'conversations' in obj.__module__:
                conversations_operators.append(name)
            elif 'db' in obj.__module__:
                db_operators.append(name)

        return {
            'eval': eval_operators,
            'filter': filter_operators,
            'generate': generate_operators,
            'refine': refine_operators,
            'conversations': conversations_operators,
            'db': db_operators
        }

<<<<<<< HEAD
OPERATOR_REGISTRY = Registry(
    name='operators', 
    sub_modules=[
        'agentic_rag',
        'conversations',
        'core_speech',
        'core_vision',
        'db',
        'general_text',
        'knowledge_cleaning',
        'rare',
        'reasoning',
        'text2sql'
    ]
)
=======
OPERATOR_REGISTRY = Registry(name='operators', sub_modules=['eval', 'filter', 'generate', 'refine', 'conversations','chemistry','core_text'])
>>>>>>> ccf937ab
class LazyLoader(types.ModuleType):

    def __init__(self, name, path, import_structure):
        """
        初始化 LazyLoader 模块。

        :param name: 模块名称
        :param import_structure: 定义类名到文件路径的映射字典
        """
        super().__init__(name)
        self._import_structure = import_structure
        self._loaded_classes = {}
        self._base_folder = Path(__file__).resolve().parents[2]
        self.__path__ = [path]
        self.__all__ = list(import_structure.keys())
        
    def _import_all(self):
        for cls_name in self.__all__:
            self.__getattr__(cls_name)

    def _load_class_from_file(self, file_path, class_name):
        """
        从指定文件中加载类。

        :param file_path: 脚本文件的路径
        :param class_name: 类的名字
        :return: 类对象
        """
        p = Path(file_path)
        if p.is_absolute():
            abs_file_path = str(p)
        else:
            abs_file_path = str(Path(self._base_folder) / p)
        if not os.path.exists(abs_file_path):
            raise FileNotFoundError(abs_file_path)
        rel_path = Path(abs_file_path).relative_to(self._base_folder)
        # 去掉后缀得到 ('dataflow', 'operators', 'generate', ... , 'question_generator')
        rel_parts = rel_path.with_suffix('').parts
        prefix_parts = tuple(self.__name__.split('.'))
        if rel_parts[:len(prefix_parts)] == prefix_parts:
            rel_parts = rel_parts[len(prefix_parts):]
        mod_name = '.'.join((*prefix_parts, *rel_parts))
        logger = get_logger()
        # 动态加载模块

        try:
            parts = mod_name.split(".")
            for i in range(1, len(parts)):
                parent = ".".join(parts[:i])
                if parent not in sys.modules:
                    dummy_mod = importlib.util.module_from_spec(
                        importlib.util.spec_from_loader(parent, loader=None)
                    )
                    dummy_mod.__path__ = [os.path.dirname(abs_file_path)]
                    sys.modules[parent] = dummy_mod

            spec = importlib.util.spec_from_file_location(mod_name, abs_file_path)
            logger.debug(f"LazyLoader {self.__path__} successfully imported spec {spec.__str__()}")
            module = importlib.util.module_from_spec(spec)
            sys.modules[mod_name] = module
            logger.debug(f"LazyLoader {self.__path__} successfully imported module {module.__str__()} from spec {spec.__str__()}")
            logger.debug(f"Module name: {module.__name__}")
            logger.debug(f"Module file: {module.__file__}")
            logger.debug(f"Module package: {module.__package__}")
            spec.loader.exec_module(module)
        except Exception as e:
            logger.error(f"{e.__str__()}")
            raise e

        # 提取类
        if not hasattr(module, class_name):
            raise AttributeError(f"Class {class_name} not found in {abs_file_path}")
        return getattr(module, class_name)

    def __getattr__(self, item):
        """
        动态加载类。

        :param item: 类名
        :return: 动态加载的类对象
        """
        logger = get_logger()
        if item in self._loaded_classes:
            cls = self._loaded_classes[item]
            logger.debug(f"Lazyloader {self.__path__} got cached class {cls}")
            return cls
        # 从映射结构中获取文件路径和类名
        if item in self._import_structure:
            file_path, class_name = self._import_structure[item]
            logger.info(f"Lazyloader {self.__path__} trying to import {item} ")
            cls = self._load_class_from_file(file_path, class_name)
            logger.debug(f"Lazyloader {self.__path__} got and cached class {cls}")
            self._loaded_classes[item] = cls
            return cls
        logger.debug(f"Module {self.__name__} has no attribute {item}")
        raise AttributeError(f"Module {self.__name__} has no attribute {item}")<|MERGE_RESOLUTION|>--- conflicted
+++ resolved
@@ -194,13 +194,14 @@
             'db': db_operators
         }
 
-<<<<<<< HEAD
 OPERATOR_REGISTRY = Registry(
     name='operators', 
     sub_modules=[
         'agentic_rag',
+        'chemistry',
         'conversations',
         'core_speech',
+        'core_text',
         'core_vision',
         'db',
         'general_text',
@@ -210,9 +211,7 @@
         'text2sql'
     ]
 )
-=======
-OPERATOR_REGISTRY = Registry(name='operators', sub_modules=['eval', 'filter', 'generate', 'refine', 'conversations','chemistry','core_text'])
->>>>>>> ccf937ab
+
 class LazyLoader(types.ModuleType):
 
     def __init__(self, name, path, import_structure):
