--- conflicted
+++ resolved
@@ -24,11 +24,7 @@
     "APIVLMServing_openai",
     "PerspectiveAPIServing",
     "LiteLLMServing",
-<<<<<<< HEAD
-    "LocalModelLALMServing_vllm"
-=======
     "LocalModelLALMServing_vllm",
->>>>>>> 345c6cc8
     "LocalHostLLMAPIServing_vllm",
     "LocalVLMServing_vllm",
 ]