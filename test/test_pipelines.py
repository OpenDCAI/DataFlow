--- conflicted
+++ resolved
@@ -36,17 +36,9 @@
 def test_agentic_rag_pipeline(llm_serving):
     rag_pipe = AgenticRAGPipeline(llm_serving=llm_serving)
     rag_pipe.forward()
-<<<<<<< HEAD
-
-@pytest.mark.gpu
-def test_reasoning_pipeline_pretrain(llm_serving):
-    reasoning_pipe_pretrain = ReasoningPipeline_Pretrain(llm_serving=llm_serving)
-    reasoning_pipe_pretrain.forward()
 
 @pytest.mark.gpu
 def test_text2sql_pipeline(llm_serving):
     from test_text2sql import Text2SQLPipeline
     text2sql_pipe = Text2SQLPipeline(llm_serving=llm_serving)
     text2sql_pipe.forward()
-=======
->>>>>>> cdada20b
