import os, asyncio
from fastapi import FastAPI
from pathlib import Path
from dataflow.agent.promptstemplates.prompt_template import PromptsTemplateGenerator
from dataflow.agent.taskcenter import TaskRegistry,TaskChainConfig,build_cfg
import dataflow.agent.taskcenter.task_definitions
from dataflow.agent.servicemanager import AnalysisService, Memory
from dataflow.agent.toolkits import (
    ChatResponse,
    ChatAgentRequest,
    ToolRegistry,
)
from dataflow.agent.agentrole.debugger import DebugAgent
from dataflow.agent.agentrole.executioner import ExecutionAgent
from dataflow.cli_funcs.paths import DataFlowPath
from dataflow import get_logger
logger = get_logger()     
toolkit = ToolRegistry()
memorys = {
    "planner": Memory(),
    "analyst": Memory(),
    "executioner": Memory(),
    "debugger": Memory(),
}
BASE_DIR = DataFlowPath.get_dataflow_dir()
DATAFLOW_DIR = BASE_DIR.parent
api_key = os.environ.get("DF_API_KEY", "")
chat_api_url = os.environ.get("DF_API_URL", "")

def _build_task_chain(req: ChatAgentRequest, tmpl:PromptsTemplateGenerator):
    router   = TaskRegistry.get("conversation_router", prompts_template=tmpl,request=req)
    classify = TaskRegistry.get("data_content_classification", prompts_template=tmpl,request=req)
    rec      = TaskRegistry.get("recommendation_inference_pipeline", prompts_template=tmpl,request=req)
    exe      = TaskRegistry.get("execute_the_recommended_pipeline", prompts_template=tmpl,request=req)

    op_match = TaskRegistry.get("match_operator",prompts_template=tmpl, request = req)
    op_write = TaskRegistry.get("write_the_operator",prompts_template=tmpl, request = req)
    op_debug = TaskRegistry.get("exe_and_debug_operator",prompts_template=tmpl, request = req)
    task_chain = [router, classify, rec, exe , op_match, op_write, op_debug]
    cfg      = build_cfg(task_chain)
    return task_chain, cfg

async def _run_service(req: ChatAgentRequest) -> ChatResponse:
    tmpl = PromptsTemplateGenerator(req.language)
    task_chain, chain_cfg = _build_task_chain(req,tmpl = tmpl)
    execution_agent = ExecutionAgent(
                              request           = req,
                              memory_entity     = memorys["executioner"],
                              prompt_template   = tmpl,
                              debug_agent       = DebugAgent(task_chain,memorys["debugger"],req),
                              task_chain        = task_chain
                              )
    
    service = AnalysisService(
        tasks           = task_chain,
        memory_entity   = memorys["analyst"],
        request         = req,
        execution_agent = execution_agent,
        cfg             = chain_cfg
    )
    return await service.process_request()

app = FastAPI(title="Dataflow Agent Service")
@app.post("/chatagent", response_model=ChatResponse)
async def chatagent(req: ChatAgentRequest):
    return await _run_service(req)

if __name__ == "__main__":
    import uvicorn, json, sys, asyncio
    pipeline_recommend_params = {
        "json_file": f"{DATAFLOW_DIR}/dataflow/example/ReasoningPipeline/pipeline_math_short.json",
        "py_path": f"{DATAFLOW_DIR}/test/recommend_pipeline_test.py",
        "api_key": api_key,
        "chat_api_url": chat_api_url,
        "execute_the_pipeline": True,
        "use_local_model": False,
        "local_model_name_or_path": "/mnt/public/model/huggingface/Qwen2.5-7B-Instruct",
        "timeout": 3600,
        "max_debug_round": 20
    }
# /mnt/h_h_public/lh/lz/DataFlow/dataflow/example/DataflowAgent/mq_test_data.jsonl
    operator_write_params = {
        "json_file": f"{DATAFLOW_DIR}/dataflow/example/DataflowAgent/mq_test_data.jsonl",
        "py_path": f"{DATAFLOW_DIR}/test/op_test_deepseek-v3.py",
        "api_key": api_key,
        "chat_api_url": chat_api_url,
        "execute_the_operator": True,
        "use_local_model": False,
        "local_model_name_or_path": "/mnt/public/model/huggingface/Qwen2.5-7B-Instruct",
        "timeout": 3600,
        "max_debug_round": 5
    }

    if len(sys.argv) == 2 and sys.argv[1] == "recommend":
        test_req = ChatAgentRequest(
            language="zh",
<<<<<<< HEAD
            target="帮我针对数据推荐一个的pipeline!!!只需要前3个算子！！不需要去重的算子 ！",
            model="gpt-4.1",
=======
            target="帮我针对数据推荐一个pipeline!!!",
            model="deepseek-v3",
>>>>>>> 4b8cc34c
            sessionKEY="dataflow_demo",
            **pipeline_recommend_params
        )
        resp = asyncio.run(_run_service(test_req))
        print(json.dumps(resp.dict(), ensure_ascii=False, indent=2))
        sys.exit(0) 
    if len(sys.argv) == 2 and sys.argv[1] == "write":
        test_req = ChatAgentRequest(
            language="zh",
            target="我需要一个算子，使用LLMServing对医疗场景的原始题干进行同义改写，生成语义一致但表达不同的新问题，有效增加训练样本多样性，并且输入key是question，输出key是questionPARA,就在原数据上新加入key，不要生成新的行。",
            model="gpt-4.1",
            sessionKEY="dataflow_demo",
            ** operator_write_params
        )
        resp = asyncio.run(_run_service(test_req))
        print(json.dumps(resp.dict(), ensure_ascii=False, indent=2))
        sys.exit(0)        
    uvicorn.run("test_dataflow_agent:app", host="0.0.0.0", port=8000, reload=True)

    # 我需要一个新的算子，这个算子可以使用MinHash算法进行文本去重!!    
    # 我需要一个算子，能够检测文本中是否包含代码片段或数学公式，并进行格式化。
    # 我需要一个算子，能够自动从文本中提取最能表达主题的关键词。
    # 我需要一个算子，能够检测文本长度和密度。
    # 我需要一个算子，直接使用LLMServing实现语言翻译，把英文翻译成中文！
    # 我需要一个算子，能够通过LLM识别文本中的人名、地名、机构名等命名实体。
    # 我需要一个算子，能够根据文本自动生成相关问题。
    # 我需要一个算子，能够对用户评论进行情感分析并输出积极/消极标签。
    # 我需要一个算子，能够通过LLM自动识别并过滤垃圾广告或灌水内容。
    # 我需要一个算子，直接使用LLMservinf进行总结，能够对输入的长文本自动生成摘要。
    # 我需要一个算子，能够根据给定主题或关键词自动生成新文本。


# 医学："我需要一个算子，使用LLMServing对医疗场景的原始题干进行同义改写，生成语义一致但表达不同的新问题，有效增加训练样本多样性，并且输入key是question，输出key是questionPARA,就在原数据上新加入key，不要生成新的行。",
# 我需要一个算子，使用LLMServing对医疗场景的原始题干进行临床细节扩充，在不影响考点的前提下，插入合理的病史、体格检查或辅助检查结果，增强问题的真实性，并可灵活调节题目难度。输入key是question，输出key是questionCONTEXT。
# 我需要一个算子，使用LLMServing针对医疗选择题，自动生成从题干到标准答案的推理过程（思维链/Chain-of-Thought），以提升模型的推理能力和可解释性。输入key是question，输出key是questionCOT，内容为详细的推理步骤。
# 我需要一个算子，使用LLMServing针对医疗多项选择题，自动生成具有医学迷惑性的干扰选项（错误选项），让错误选项更“像真”，提升模型判别难度。需依据常见临床误区或相近伦理概念设计，输入key是options，输出key是distractorGEN。<|MERGE_RESOLUTION|>--- conflicted
+++ resolved
@@ -94,13 +94,8 @@
     if len(sys.argv) == 2 and sys.argv[1] == "recommend":
         test_req = ChatAgentRequest(
             language="zh",
-<<<<<<< HEAD
-            target="帮我针对数据推荐一个的pipeline!!!只需要前3个算子！！不需要去重的算子 ！",
-            model="gpt-4.1",
-=======
             target="帮我针对数据推荐一个pipeline!!!",
             model="deepseek-v3",
->>>>>>> 4b8cc34c
             sessionKEY="dataflow_demo",
             **pipeline_recommend_params
         )
