--- conflicted
+++ resolved
@@ -24,12 +24,7 @@
 gradio>5
 json5
 tiktoken
-<<<<<<< HEAD
-pyarrow==20.0.0
-
-=======
 pyarrow==20.0.0 # larger than this will bug on python 3.10
->>>>>>> 7ef671d9
 # text2sql
 func_timeout
 sqlglot
