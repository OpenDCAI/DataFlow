datasets<=3.2
numpy<2.0.0
scipy
torch
tqdm
transformers
aisuite
math_verify
word2number
accelerate
rapidfuzz
colorlog
appdirs
datasketch
modelscope
addict
pytest
rich
docstring_parser
<<<<<<< HEAD
# text2sql
nltk
func_timeout
=======
pydantic
>>>>>>> 25fd365e
<|MERGE_RESOLUTION|>--- conflicted
+++ resolved
@@ -17,10 +17,8 @@
 pytest
 rich
 docstring_parser
-<<<<<<< HEAD
+pydantic
 # text2sql
 nltk
 func_timeout
-=======
-pydantic
->>>>>>> 25fd365e
+
